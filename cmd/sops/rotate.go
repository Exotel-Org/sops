package main

import (
	"fmt"

	"go.mozilla.org/sops"
	"go.mozilla.org/sops/cmd/sops/codes"
	"go.mozilla.org/sops/cmd/sops/common"
	"go.mozilla.org/sops/keys"
	"go.mozilla.org/sops/keyservice"
	cli "gopkg.in/urfave/cli.v1"
)

type rotateOpts struct {
	Cipher           sops.Cipher
	InputStore       sops.Store
	OutputStore      sops.Store
	InputPath        string
	IgnoreMAC        bool
	AddMasterKeys    []keys.MasterKey
	RemoveMasterKeys []keys.MasterKey
	KeyServices      []keyservice.KeyServiceClient
}

func rotate(opts rotateOpts) ([]byte, error) {
	tree, err := common.LoadEncryptedFile(opts.InputStore, opts.InputPath)
	if err != nil {
		return nil, err
	}

	dataKey, err := common.DecryptTree(common.DecryptTreeOpts{
		Cipher: opts.Cipher, IgnoreMac: opts.IgnoreMAC, Tree: tree,
		KeyServices: opts.KeyServices,
	})
	if err != nil {
		return nil, err
	}

	// Add new master keys
	for _, key := range opts.AddMasterKeys {
		tree.Metadata.KeyGroups[0] = append(tree.Metadata.KeyGroups[0], key)
	}
	// Remove master keys
	for _, rmKey := range opts.RemoveMasterKeys {
		for i := range tree.Metadata.KeyGroups {
<<<<<<< HEAD
			for j, groupKey := range tree.Metadata.KeyGroups[0] {
=======
			for j, groupKey := range tree.Metadata.KeyGroups[i] {
>>>>>>> 5caa68e1
				if rmKey.ToString() == groupKey.ToString() {
					tree.Metadata.KeyGroups[i] = append(tree.Metadata.KeyGroups[i][:j], tree.Metadata.KeyGroups[i][j+1:]...)
				}
			}
		}
	}

	// Create a new data key
	dataKey, errs := tree.GenerateDataKeyWithKeyServices(opts.KeyServices)
	if len(errs) > 0 {
		err = fmt.Errorf("Could not generate data key: %s", errs)
		return nil, err
	}

	// Reencrypt the file with the new key
	err = common.EncryptTree(common.EncryptTreeOpts{
		DataKey: dataKey, Tree: tree, Cipher: opts.Cipher,
	})
	if err != nil {
		return nil, err
	}

	encryptedFile, err := opts.OutputStore.MarshalWithMetadata(tree.Branch, tree.Metadata)
	if err != nil {
		return nil, cli.NewExitError(fmt.Sprintf("Could not marshal tree: %s", err), codes.ErrorDumpingTree)
	}
	return encryptedFile, nil
}<|MERGE_RESOLUTION|>--- conflicted
+++ resolved
@@ -43,11 +43,7 @@
 	// Remove master keys
 	for _, rmKey := range opts.RemoveMasterKeys {
 		for i := range tree.Metadata.KeyGroups {
-<<<<<<< HEAD
-			for j, groupKey := range tree.Metadata.KeyGroups[0] {
-=======
 			for j, groupKey := range tree.Metadata.KeyGroups[i] {
->>>>>>> 5caa68e1
 				if rmKey.ToString() == groupKey.ToString() {
 					tree.Metadata.KeyGroups[i] = append(tree.Metadata.KeyGroups[i][:j], tree.Metadata.KeyGroups[i][j+1:]...)
 				}
